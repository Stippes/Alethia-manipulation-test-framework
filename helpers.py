--- conflicted
+++ resolved
@@ -69,7 +69,6 @@
     except Exception:
         pass
 
-<<<<<<< HEAD
     # Scan for the first valid JSON object in the text
     decoder = json.JSONDecoder()
     for i, ch in enumerate(cleaned):
@@ -79,17 +78,15 @@
                 return cleaned[i : i + end]
             except Exception:
                 continue
-=======
-    # Otherwise try to find the first {...} substring that parses
-    start = cleaned.find("{")
-    end = cleaned.rfind("}")
-    if start != -1 and end != -1 and end > start:
-        candidate = cleaned[start : end + 1]
-        try:
-            json.loads(candidate)
-            return candidate
-        except Exception:
-            return None
->>>>>>> 15646ed0
+#     # Otherwise try to find the first {...} substring that parses
+#     start = cleaned.find("{")
+#     end = cleaned.rfind("}")
+#     if start != -1 and end != -1 and end > start:
+#         candidate = cleaned[start : end + 1]
+#         try:
+#             json.loads(candidate)
+#             return candidate
+#         except Exception:
+#             return None
 
     return None