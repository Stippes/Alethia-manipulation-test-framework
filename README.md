--- conflicted
+++ resolved
@@ -25,12 +25,10 @@
 Application modules use Python's ``logging`` package. Calling ``setup_logging``
 creates a ``logs/`` directory and writes rotating log files under
 ``logs/framework.log``. Console output is also enabled. Entry-point scripts
-<<<<<<< HEAD
+
 invoke this setup automatically. Raw outputs from LLM calls are written to
 ``logs/llm_output.log`` via ``get_llm_logger``.
-=======
-invoke this setup automatically.
->>>>>>> 626cf513
+
 
 ## Test Dashboard
 
