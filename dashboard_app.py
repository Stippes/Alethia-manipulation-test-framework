--- conflicted
+++ resolved
@@ -4,11 +4,7 @@
 import io
 import json
 from datetime import datetime
-<<<<<<< HEAD
 from typing import Dict, Any, List, Optional, Tuple
-=======
-from typing import Dict, Any, List, Optional
->>>>>>> 7504eed2
 import logging
 from logging_utils import setup_logging
 
@@ -155,11 +151,7 @@
     selected: List[str],
     bg: str,
     text_color: str,
-<<<<<<< HEAD
 ) -> go.Figure:
-=======
-) -> "go.Figure":
->>>>>>> 7504eed2
     """Create bar chart for pattern summary."""
     keys = [k for k in selected if k in summary]
     bar_x = [k.replace("_", " ").title() for k in keys]
@@ -184,11 +176,7 @@
     judge_timeline: Optional[List[int]],
     bg: str,
     text_color: str,
-<<<<<<< HEAD
 ) -> go.Figure:
-=======
-) -> "go.Figure":
->>>>>>> 7504eed2
     """Create timeline figure with optional LLM trace."""
     fig = go.Figure(
         data=[
@@ -209,8 +197,6 @@
         font=dict(color=text_color),
         xaxis=dict(title="Message Index", color=text_color, gridcolor="#444"),
         yaxis=dict(title="Active Flags", color=text_color, gridcolor="#444"),
-<<<<<<< HEAD
-=======
     )
     if judge_timeline and any(judge_timeline):
         fig.add_trace(
@@ -261,7 +247,6 @@
             xaxis=dict(title="Pattern Type", color=text_color, gridcolor="#444"),
             yaxis=dict(title="Count", color=text_color, gridcolor="#444"),
         ),
->>>>>>> 7504eed2
     )
     if judge_timeline and any(judge_timeline):
         fig.add_trace(
@@ -1175,18 +1160,12 @@
             judge_results = judge_conversation_llm(conv, provider=provider or "auto")
             log("received response")
             logger.debug("Judge response parsed")
-<<<<<<< HEAD
-        except RuntimeError as exc:  # no API keys
-            log(f"error: {exc}")
-            logger.warning("Judge request failed: %s", exc)
-            judge_div = dbc.Alert(str(exc), color="warning", className="mt-2")
-=======
         except RuntimeError as exc:
             log(f"error: {exc}")
             logger.warning("Judge request failed: %s", exc)
             judge_div = dbc.Alert(str(exc), color="warning", className="mt-2")
             judge_results = None
->>>>>>> 7504eed2
+
             summary_text = str(exc)
         except Exception as exc:  # pragma: no cover - network errors etc
             log(f"error: {exc}")
