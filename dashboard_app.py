import base64
import io
import json
from datetime import datetime
from typing import Dict, Any, List, Optional
import logging
from logging_utils import setup_logging

from insight_helpers import (
    compute_manipulation_ratio,
    compute_manipulation_timeline,
    compute_most_manipulative_message,
    compute_dominance_metrics,
    compute_llm_flag_timeline,
)

try:
    import dash
    from dash import dcc, html
    from dash.dependencies import Input, Output, State
    import plotly.graph_objs as go
    import dash_bootstrap_components as dbc
except Exception:  # pragma: no cover - make optional for tests
    class _Dummy:
        def __getattr__(self, name):
            return self

        def __call__(self, *args, **kwargs):
            return self

    dash = _Dummy()
    dcc = html = Input = Output = State = _Dummy()
    go = _Dummy()
    dbc = _Dummy()

setup_logging()
logger = logging.getLogger(__name__)


# pick one of the Bootswatch themes below:
# ['CERULEAN','COSMO','CYBORG','DARKLY','FLATLY','JOURNAL',
#  'LUMEN','PULSE','SLATE','SOLAR','SPACELAB',
#  'SUPERHERO','UNITED','VAPOR','YETI']

from scripts import input_parser, static_feature_extractor
from scripts.judge_conversation import judge_conversation_llm
from scripts.judge_utils import merge_judge_results
import scorer

# Flags added beyond the original four categories
NEW_FLAGS = [
    ("guilt", "Guilt Trips"),
    ("social_proof", "Social Proof"),
    ("authority", "Authority"),
    ("reciprocity", "Reciprocity"),
    ("consistency", "Consistency"),
    ("dependency", "Dependency"),
    ("fear", "Fear/Threats"),
    ("gaslighting", "Gaslighting"),
    ("deception", "Deception"),
]

ALL_FLAG_NAMES = [
    "urgency",
    "guilt",
    "flattery",
    "fomo",
    "social_proof",
    "authority",
    "reciprocity",
    "consistency",
    "dependency",
    "fear",
    "gaslighting",
    "deception",
    "dark_ui",
    "emotion_count",
]


def compute_flag_counts(features: List[Dict[str, Any]], judge_results: Dict[str, Any]) -> (
    Dict[str, int], Dict[str, int]
):
    """Return heuristic and LLM counts for each flag.

    ``judge_results`` is expected to contain a top-level ``"flagged"`` list,
    typically produced by :func:`merge_judge_results`.
    """
    heur = {f: 0 for f in ALL_FLAG_NAMES}
    for feat in features:
        flags = feat.get("flags", {})
        for f in ALL_FLAG_NAMES:
            if f == "emotion_count":
                heur[f] += int(flags.get(f, 0) or 0)
            elif flags.get(f):
                heur[f] += 1

    llm = {f: 0 for f in ALL_FLAG_NAMES}
    flagged = judge_results.get("flagged") if isinstance(judge_results, dict) else []
    for item in flagged or []:
        flags = item.get("flags", {})
        for f in ALL_FLAG_NAMES:
            if flags.get(f):
                llm[f] += 1
    return heur, llm


def build_flag_comparison_figure(
    features: List[Dict[str, Any]],
    judge_results: Dict[str, Any],
    bg: str,
    text_color: str,
) -> "go.Figure":
    """Create bar chart comparing heuristic vs LLM flag counts."""
    heur, llm = compute_flag_counts(features, judge_results)
    labels = [f.replace("_", " ").title() for f in ALL_FLAG_NAMES]
    return go.Figure(
        data=[
            go.Bar(
                name="Heuristic",
                x=labels,
                y=[heur[f] for f in ALL_FLAG_NAMES],
                marker_color="#17BECF",
            ),
            go.Bar(
                name="LLM",
                x=labels,
                y=[llm[f] for f in ALL_FLAG_NAMES],
                marker_color="#EF553B",
            ),
        ],
        layout=go.Layout(
            title="\U0001F4CA Flag Counts: Heuristic vs LLM",
            barmode="group",
            paper_bgcolor=bg,
            plot_bgcolor=bg,
            font=dict(color=text_color),
            xaxis=dict(title="Flag", color=text_color, gridcolor="#444"),
            yaxis=dict(title="Count", color=text_color, gridcolor="#444"),
        ),
    )


def build_pattern_breakdown_figure(
    summary: Dict[str, int],
    selected: List[str],
    bg: str,
    text_color: str,
) -> "go.Figure":
    """Create bar chart for pattern summary."""
    raw_x = [k for k in summary if k in selected]
    bar_x = [k.replace("_", " ").title() for k in raw_x]
    bar_y = [summary[k] for k in raw_x]
    bar_colors = [
        "#17BECF",
        "#FF7F0E",
        "#2CA02C",
        "#D62728",
        "#9467BD",
        "#8C564B",
        "#E377C2",
        "#7F7F7F",
        "#BCBD22",
        "#1F77B4",
        "#9EDAE5",
        "#FF9896",
        "#AEC7E8",
    ]
    return go.Figure(
        data=[go.Bar(x=bar_x, y=bar_y, marker_color=bar_colors[: len(bar_x)])],
        layout=go.Layout(
            title="\U0001F4CA Pattern Breakdown",
            paper_bgcolor=bg,
            plot_bgcolor=bg,
            font=dict(color=text_color),
            xaxis=dict(title="Pattern Type", color=text_color, gridcolor="#444"),
            yaxis=dict(title="Count", color=text_color, gridcolor="#444"),
        ),
    )


def build_timeline_figure(
    heuristic_timeline: List[int],
    judge_timeline: Optional[List[int]],
    bg: str,
    text_color: str,
) -> "go.Figure":
    """Create timeline figure with optional LLM trace."""
    fig = go.Figure(
        data=[
            go.Scatter(
                y=heuristic_timeline,
                mode="lines+markers",
                line=dict(color="#FADFC9"),
                hovertemplate="Message %{x} – %{y} manipulation flags",
                name="Heuristic",
            )
        ],
        layout=go.Layout(
            title="\U0001F4CA Manipulation Intensity Over Time",
            paper_bgcolor=bg,
            plot_bgcolor=bg,
            font=dict(color=text_color),
            xaxis=dict(title="Message Index", color=text_color, gridcolor="#444"),
            yaxis=dict(title="Active Flags", color=text_color, gridcolor="#444"),
        ),
    )
    if judge_timeline and any(judge_timeline):
        fig.add_trace(
            go.Scatter(
                y=judge_timeline,
                mode="markers",
                marker=dict(color="#EF553B"),
                name="LLM Judge",
                hovertemplate="Message %{x} – %{y} flags (LLM)",
            )
        )
    return fig


def parse_uploaded_file(contents: str, filename: str) -> Dict[str, Any]:
    logger.debug("Parsing uploaded file %s", filename)
    content_type, content_string = contents.split(',')
    decoded = base64.b64decode(content_string)
    name = filename.lower()
    if name.endswith('.json'):
        raw = json.load(io.StringIO(decoded.decode('utf-8')))
        if isinstance(raw, dict) and 'messages' in raw:
            conversation = raw
            conversation.setdefault('conversation_id', filename.rsplit('.', 1)[0])
        else:
            conversation = {'conversation_id': filename.rsplit('.', 1)[0], 'messages': raw if isinstance(raw, list) else []}
    elif name.endswith('.txt'):
        data = decoded.decode('utf-8')
        lines = data.splitlines()
        msgs = []
        for line in lines:
            if not line.strip():
                continue
            if line.startswith('['):
                try:
                    timestamp_part, rest = line.split(']', 1)
                    timestamp = timestamp_part[1:]
                    sender, text = rest.split(':', 1)
                    msgs.append({'sender': sender.strip(), 'timestamp': timestamp.strip(), 'text': text.strip()})
                    continue
                except Exception:
                    pass
            msgs.append({'sender': None, 'timestamp': None, 'text': line})
        conversation = {'conversation_id': filename.rsplit('.', 1)[0], 'messages': msgs}
    elif name.endswith('.csv'):
        data = decoded.decode('utf-8')
        lines = data.splitlines()
        headers = [h.strip().lower() for h in lines[0].split(',')]
        msgs: List[Dict[str, Any]] = []
        for row in lines[1:]:
            cols = row.split(',')
            record = {h: cols[i].strip() if i < len(cols) else '' for i, h in enumerate(headers)}
            msgs.append({'sender': record.get('sender'), 'timestamp': record.get('timestamp'), 'text': record.get('text') or record.get('message', '')})
        conversation = {'conversation_id': filename.rsplit('.', 1)[0], 'messages': msgs}
    else:
        conversation = {'conversation_id': filename.rsplit('.', 1)[0], 'messages': []}
    return input_parser.standardize_format(conversation)


def analyze_conversation(conv: Dict[str, Any]) -> Dict[str, Any]:
    logger.info("Analyzing conversation %s", conv.get('conversation_id'))
    features = static_feature_extractor.extract_conversation_features(conv)
    trust_score = scorer.score_trust(features)
    risk = scorer.compute_risk_score(features)
    summary = {
        'dark_patterns': sum(1 for f in features if f['flags'].get('dark_ui')),
        'emotional_framing': sum(f['flags'].get('emotion_count', 0) for f in features),
        'parasocial_pressure': sum(1 for f in features if f['flags'].get('flattery')),
        'reinforcement_loops': sum(1 for f in features if f['flags'].get('urgency') or f['flags'].get('fomo')),
    }
    for flag, _ in NEW_FLAGS:
        summary[flag] = sum(1 for f in features if f['flags'].get(flag))
    manipulation_ratio = compute_manipulation_ratio(features)
    manipulation_timeline = compute_manipulation_timeline(features)
    most_manipulative = compute_most_manipulative_message(features)
    dominance_metrics = compute_dominance_metrics(features)

    logger.info("Analysis produced risk %s", risk)
    return {
        'features': features,
        'risk': risk,
        'summary': summary,
        'manipulation_ratio': manipulation_ratio,
        'manipulation_timeline': manipulation_timeline,
        'most_manipulative': most_manipulative,
        'dominance_metrics': dominance_metrics,
    }


def summarize_judge_results(judge_results: Dict[str, Any]) -> str:
    """Return a short summary of LLM judge results."""
    if not isinstance(judge_results, dict) or not judge_results:
        flagged = []
    else:
        flagged = judge_results.get("flagged") or []
    counts = {f: 0 for f in ALL_FLAG_NAMES}
    for item in flagged:
        for f in ALL_FLAG_NAMES:
            if item.get("flags", {}).get(f):
                counts[f] += 1
    parts = [f"Total flagged: {len(flagged)}"]
    parts.extend(
        f"{f.replace('_', ' ').title()}: {counts[f]}" for f in ALL_FLAG_NAMES if counts[f]
    )
    return "; ".join(parts)


DARK_THEME = dbc.themes.DARKLY
LIGHT_THEME = dbc.themes.FLATLY

external_stylesheets = [dbc.icons.FONT_AWESOME, DARK_THEME]
app = dash.Dash(__name__, external_stylesheets=external_stylesheets)
app.title = "Alethia Manipulation Transparency Console"

default_figure = go.Figure(
    data=[go.Bar(x=[], y=[], marker_color="#17BECF")],
    layout=go.Layout(
        title="\U0001F4CA Pattern Breakdown",
        paper_bgcolor="#1a1a1a",
        plot_bgcolor="#1a1a1a",
        font=dict(color="white"),
        xaxis=dict(title="Pattern Type", color="white"),
        yaxis=dict(title="Count", color="white"),
    ),
)

default_timeline = go.Figure(
    data=[go.Scatter(x=[], y=[])],
    layout=go.Layout(
        title="\U0001F4CA Manipulation Intensity Over Time",
        paper_bgcolor="#1a1a1a",
        plot_bgcolor="#1a1a1a",
        font=dict(color="white"),
        xaxis=dict(title="Message Index", color="white"),
        yaxis=dict(title="Active Flags", color="white"),
    ),
)

default_comparison = go.Figure(
    data=[go.Bar(x=[], y=[])],
    layout=go.Layout(
        title="\U0001F4CA Flag Counts: Heuristic vs LLM",
        paper_bgcolor="#1a1a1a",
        plot_bgcolor="#1a1a1a",
        font=dict(color="white"),
        xaxis=dict(title="Flag", color="white"),
        yaxis=dict(title="Count", color="white"),
    ),
)


def create_empty_figure(title: str, bg: str, text_color: str) -> "go.Figure":
    return go.Figure(
        layout=go.Layout(
            title=title,
            paper_bgcolor=bg,
            plot_bgcolor=bg,
            font=dict(color=text_color),
        )
    )

app.layout = html.Div([
    html.Link(id="theme-link", rel="stylesheet", href=DARK_THEME),
    dcc.Store(id="theme-store", data="dark"),
    dcc.Store(id="llm-debug", data=[]),
    dcc.Store(id="judge-store"),
    dbc.Container(
        fluid=True,
        children=[
        dbc.Row(
            [
                dbc.Col(
                    html.H1(
                        "Alethia Manipulation Transparency Console",
                        className="text-center text-light my-4",
                        id="top",
                    ),
                    width="auto",
                ),
                dbc.Col(
                    dbc.Switch(
                        id="theme-toggle",
                        label="Light mode",
                        value=False,
                        className="ms-2 mt-4",
                    ),
                    width="auto",
                    align="center",
                ),
            ],
            justify="center",
            className="mb-4",
        ),
        dbc.Row(
            [
                # Sidebar
                dbc.Col(
                    [
                    dbc.Card(
                        [
                            dbc.CardHeader("Controls"),
                            dbc.CardBody(
                                [
                                    dcc.Upload(
                                        id="upload-data",
                                        children=dbc.Button(
                                            "Upload Conversation",
                                            color="primary",
                                            className="mb-3",
                                        ),
                                        multiple=False,
                                    ),
                                    dcc.Dropdown(
                                        id="conv-type",
                                        options=[
                                            {"label": "Chatbot", "value": "chatbot"},
                                            {"label": "Social Media", "value": "social"},
                                        ],
                                        value="chatbot",
                                        className="mb-3",
                                        style={
                                            "backgroundColor": "#2b2b2b",
                                            "color": "#dddddd",
                                            "border": "1px solid #444",
                                        },
                                    ),
                                    dcc.Checklist(
                                        id="pattern-filter",
                                        options=[
                                            {
                                                "label": "Dark Patterns",
                                                "value": "dark_patterns",
                                            },
                                            {
                                                "label": "Emotional Framing",
                                                "value": "emotional_framing",
                                            },
                                            {
                                                "label": "Parasocial Pressure",
                                                "value": "parasocial_pressure",
                                            },
                                            {
                                                "label": "Reinforcement Loops",
                                                "value": "reinforcement_loops",
                                            },
                                            *[
                                                {
                                                    "label": label,
                                                    "value": flag,
                                                }
                                                for flag, label in NEW_FLAGS
                                            ],
                                        ],
                                        value=[
                                            "dark_patterns",
                                            "emotional_framing",
                                            "parasocial_pressure",
                                            "reinforcement_loops",
                                            *[flag for flag, _ in NEW_FLAGS],
                                        ],
                                        inline=False,
                                        className="mb-3 text-light",
                                    ),
                                    dcc.Dropdown(
                                        id="llm-provider",
                                        options=[
                                            {"label": "Auto", "value": "auto"},
                                            {"label": "OpenAI", "value": "openai"},
                                            {"label": "Claude", "value": "claude"},
                                            {"label": "Mistral", "value": "mistral"},
                                            {"label": "Gemini", "value": "gemini"},
                                        ],
                                        value="auto",
                                        className="mb-2",
                                        style={
                                            "backgroundColor": "#2b2b2b",
                                            "color": "#dddddd",
                                            "border": "1px solid #444",
                                        },
                                    ),
                                    dbc.Button(
                                        "Analyze with LLM judge",
                                        id="llm-judge-btn",
                                        color="info",
                                        className="mb-3",
                                    ),
                                    html.Div(id="file-info", className="text-muted mb-2"),
                                    html.H5("\u26A0\ufe0f Manipulation Risk", className="text-light"),
                                    html.Div(
                                        id="risk-score",
                                        className="h3 text-warning mb-3",
                                    ),
                                    dbc.ListGroup(
                                        [
                                            dbc.ListGroupItem(id="dark-patterns", color="dark"),
                                            dbc.ListGroupItem(id="emotional-framing", color="dark"),
                                            dbc.ListGroupItem(id="parasocial-pressure", color="dark"),
                                            dbc.ListGroupItem(id="reinforcement-loops", color="dark"),
                                            *[
                                                dbc.ListGroupItem(id=flag.replace('_', '-'), color="dark")
                                                for flag, _ in NEW_FLAGS
                                            ],
                                        ],
                                        flush=True,
                                    ),
                                ]
                            ),
                        ],
                        className="mb-4 h-100 shadow-sm",
                    ),
                    dbc.Card(
                        [
                            dbc.CardHeader("LLM Flag Summary"),
                            dbc.CardBody(
                                html.Div(id="llm-summary", className="text-light")
                            ),
                        ],
                        className="mb-4 shadow-sm",
                    ),
                    ],
                    width=3,
                ),
                # Conversation & Graphs
                dbc.Col(
                    dbc.Card(
                        [
                            dbc.CardHeader(
                                dbc.RadioItems(
                                    id="view-mode",
                                    options=[
                                        {"label": "Clean", "value": "clean"},
                                        {"label": "Annotated", "value": "annotated"},
                                    ],
                                    value="clean",
                                    inline=True,
                                    labelStyle={"color": "white"},
                                )
                            ),
                            dbc.CardBody(
                                [
                                    html.Div(
                                        id="conversation-view",
                                        style={
                                            "height": "300px",
                                            "overflowY": "auto",
                                            "backgroundColor": "#212529",
                                            "padding": "1rem",
                                            "borderRadius": "0.25rem",
                                        },
                                    ),
                                    dcc.Graph(id="pattern-graph", className="mt-4"),
                                    dcc.Graph(id="manipulation-graph", className="mt-4"),
                                    dcc.Graph(id="flag-comparison", className="mt-4"),
                                    html.Div(id="most-manipulative", className="mt-3 text-light"),
                                    html.Div(id="llm-judge-results", className="mt-3"),
                                    dbc.Button(
                                        "Download JSON Report",
                                        id="download-json-btn",
                                        color="secondary",
                                        className="mt-3",
                                    ),
                                    dcc.Download(id="download-json"),
                                    html.Pre(id="debug-output", className="mt-3 text-light", style={"whiteSpace": "pre-wrap"}),
                                ]
                            ),
                        ],
                        className="mb-4 h-100 shadow-sm",
                    ),
                    width=6,
                ),
                # Explanations & Metrics
                dbc.Col(
                    dbc.Card(
                        [
                            dbc.CardHeader("\U0001F9E0 Explanations & Examples"),
                            dbc.CardBody(
                                [
                                    html.Div(id="explanations"),
                                    html.Hr(className="bg-light"),
                                    html.Div(id="dominance-table"),
                                    html.H5("What You Can Do", className="text-light mt-3"),
                                    dbc.ListGroup(
                                        [
                                            dbc.ListGroupItem(
                                                "Turn off autoplay / limit notifications",
                                                color="dark",
                                            ),
                                            dbc.ListGroupItem(
                                                "Save conversation logs", color="dark"
                                            ),
                                            dbc.ListGroupItem(
                                                "Disable tracking settings", color="dark"
                                            ),
                                        ],
                                        flush=True,
                                    ),
                                ]
                            ),
                        ],
                        className="mb-4 h-100 shadow-sm",
                    ),
                    width=3,
                ),
            ],
            className="g-4 mb-4",
        ),
    ],
        className="mb-4",
    ),
    html.A(
        html.I(className="fa fa-arrow-up"),
        href="#top",
        id="scroll-top",
        className="btn btn-secondary position-fixed bottom-0 end-0 m-3",
    ),
])


@app.callback(
    [
        Output("file-info", "children"),
        Output("risk-score", "children"),
        Output("dark-patterns", "children"),
        Output("emotional-framing", "children"),
        Output("parasocial-pressure", "children"),
        Output("reinforcement-loops", "children"),
        *[
            Output(flag.replace('_', '-'), "children")
            for flag, _ in NEW_FLAGS
        ],
        Output("conversation-view", "children"),
        Output("pattern-graph", "figure"),
        Output("manipulation-graph", "figure"),
        Output("flag-comparison", "figure"),
        Output("most-manipulative", "children"),
        Output("llm-summary", "children"),
        Output("llm-judge-results", "children"),
        Output("dominance-table", "children"),
        Output("explanations", "children"),
        Output("download-json", "data"),
        Output("llm-debug", "data"),
        Output("judge-store", "data"),
    ],
    [
        Input("upload-data", "contents"),
        Input("view-mode", "value"),
        Input("download-json-btn", "n_clicks"),
        Input("llm-judge-btn", "n_clicks"),
        Input("llm-provider", "value"),
        Input("pattern-filter", "value"),
    ],
    [
        State("upload-data", "filename"),
        State("theme-toggle", "value"),
        State("llm-debug", "data"),
        State("judge-store", "data"),
    ],
)

def update_output(
    contents,
    view_mode,
    download_clicks,
    judge_clicks,
    provider,
    selected_patterns,
    filename,
    light_on,
    debug_log,
    judge_data,
):
    bg = "#ffffff" if light_on else "#1a1a1a"
    text_color = "black" if light_on else "white"
    log_entries = list(debug_log or [])
    def log(msg):
        logger.info(msg)
        log_entries.append(f"[{datetime.utcnow().isoformat()}] {msg}")
    judge_results = judge_data
    if contents is None:
        empty_fig = create_empty_figure("Waiting for upload", bg, text_color)
        timeline_empty = create_empty_figure("Waiting for upload", bg, text_color)
        comparison_empty = create_empty_figure("Waiting for upload", bg, text_color)
        return [
            "No file loaded",
            "",
            "",
            "",
            "",
            "",
            *["" for _ in NEW_FLAGS],
            [html.Div("Upload a conversation to begin", className="text-muted")],
            empty_fig,
            timeline_empty,
            comparison_empty,
            "",
            "",
            html.Div(),
            "",
            "",
            None,
            debug_log,
            None,
        ]

    try:
        conv = parse_uploaded_file(contents, filename)
        results = analyze_conversation(conv)
    except Exception as exc:  # pragma: no cover - unexpected parse/analyze errors
        logger.exception("Failed to process uploaded file: %s", exc)
        log_entries.append(f"[{datetime.utcnow().isoformat()}] error: {exc}")
        empty_fig = create_empty_figure("Waiting for upload", bg, text_color)
        timeline_empty = create_empty_figure("Waiting for upload", bg, text_color)
        comparison_empty = create_empty_figure("Waiting for upload", bg, text_color)
        return [
            f"Error: {exc}",
            "",
            "",
            "",
            "",
            "",
            *["" for _ in NEW_FLAGS],
            [html.Div("Upload a conversation to begin", className="text-muted")],
            empty_fig,
            timeline_empty,
            comparison_empty,
            "",
            "",
            html.Div(),
            "",
            "",
            None,
            log_entries,
            None,
        ]

    log("analysis complete")
    logger.debug("Finished analysis of uploaded file")

    ts = datetime.utcnow().isoformat()
    file_info = f"{filename} ({ts})"
    risk_text = f"Risk Score: {results['risk']} / 100"
    summary = results["summary"]

    msgs = []
    for msg in results["features"]:
        text = msg["text"]
        if view_mode == "annotated":
            flags = [k for k, v in msg["flags"].items() if v and k != "emotion_count"]
            if msg["flags"].get("emotion_count"):
                flags.append(f"emotion:{msg['flags']['emotion_count']}")
            if flags:
                text = f"{text} \u26A0\ufe0f ({', '.join(flags)})"
        msgs.append(html.Div(f"{msg['sender'] or 'Unknown'}: {text}"))


    figure = build_pattern_breakdown_figure(summary, selected_patterns, bg, text_color)
    timeline_fig = build_timeline_figure(
        results["manipulation_timeline"],
        None,
        bg,
        text_color,
    )

    comparison_fig = create_empty_figure("Flag Counts: Heuristic vs LLM", bg, text_color)

    most_msg = results["most_manipulative"]
    if most_msg:
        most_msg_div = dbc.Alert(
            [
                html.H5("\U0001F575\uFE0F Most Manipulative Message", className="mb-2"),
                html.P(most_msg["text"], className="mb-1 fw-bold"),
                html.Small(
                    f"Sender: {most_msg['sender']} (flags: {', '.join(most_msg['flags'])})",
                    className="text-light",
                ),
            ],
            color="danger",
            className="mt-3",
        )
    else:
        most_msg_div = html.Div()

    dom = results["dominance_metrics"]
    dominance_table = html.Table(
        [
            html.Tr([html.Th("Metric"), html.Th("Value")]),
            html.Tr([html.Td("Avg user msg length"), html.Td(f"{dom['avg_user_msg_length']:.1f}")]),
            html.Tr([html.Td("Avg bot msg length"), html.Td(f"{dom['avg_bot_msg_length']:.1f}")]),
            html.Tr([html.Td("User msg count"), html.Td(dom['user_msg_count'])]),
            html.Tr([html.Td("Bot msg count"), html.Td(dom['bot_msg_count'])]),
            html.Tr([
                html.Td("User word share"),
                html.Td(f"{dom['user_word_share']:.2f}", id="user-word-share"),
            ]),
            html.Tr([
                html.Td("Bot word share"),
                html.Td(f"{dom['bot_word_share']:.2f}", id="bot-word-share"),
            ]),
        ],
        className="table table-sm table-dark",
    )
    dominance_table = html.Div(
        [
            dominance_table,
            dbc.Tooltip(
                "Ratio of user words to total words",
                target="user-word-share",
            ),
            dbc.Tooltip(
                "Ratio of bot words to total words",
                target="bot-word-share",
            ),
        ]
    )

    explanations = dbc.Accordion(
        [

#             dbc.AccordionItem("UI designs that trick users.", title="Dark Patterns"),
#             dbc.AccordionItem("Messages using strong emotion.", title="Emotional Framing"),
#             dbc.AccordionItem("Overly familiar language.", title="Parasocial Pressure"),
#             dbc.AccordionItem("Repeated prompts urging action.", title="Reinforcement Loops"),
#             dbc.AccordionItem("Inducing shame or obligation.", title="Guilt Trips"),
#             dbc.AccordionItem("Appeals to popularity.", title="Social Proof"),
#             dbc.AccordionItem("Invoking authority figures.", title="Authority"),
#             dbc.AccordionItem("Expecting favors in return.", title="Reciprocity"),
#             dbc.AccordionItem("Leveraging past commitments.", title="Consistency"),
#             dbc.AccordionItem("Creating a sense of dependence.", title="Dependency"),
#             dbc.AccordionItem("Threats or dire consequences.", title="Fear/Threats"),
#             dbc.AccordionItem("Denying reality or twisting facts.", title="Gaslighting"),
#             dbc.AccordionItem("Misleading or false claims.", title="Deception"),
            dbc.AccordionItem(
                children=[
                    html.P(
                        "Dark Patterns are deceptive UI tricks designed to steer users into choices "
                        "they might not otherwise make. Examples include hidden unsubscribe links, "
                        "pre-checked consent boxes, or fake countdown timers that reset—"
                        "all of which prey on cognitive biases (e.g. FOMO, inertia) to benefit the platform."
                    ),
                    html.Ul(
                        [
                            html.Li("Obstruction: Making critical options (like cancel) hard to find."),
                            html.Li("Confirm-shaming: Guilt-tripping opt-out wording."),
                            html.Li("Sneaking: Pre-checked items or hidden fees."),
                        ]
                    ),
                ],
                title="Dark Patterns",
            ),
            dbc.AccordionItem(
                children=[
                    html.P(
                        "Emotional Framing leverages strong feelings—anger, fear, guilt, or excitement—to "
                        "bypass rational decision-making. By injecting charged language or imagery, "
                        "platforms can push users toward actions (clicks, purchases, shares) "
                        "before they’ve had time to reflect."
                    ),
                    html.Ul(
                        [
                            html.Li("Urgent language: “Only 2 seats left!”"),
                            html.Li("Play on fear: “Don’t miss out or regret later.”"),
                            html.Li("Guilt triggers: “Say no and lose out forever.”"),
                        ]
                    ),
                ],
                title="Emotional Framing",
            ),
            dbc.AccordionItem(
                children=[
                    html.P(
                        "Parasocial Pressure refers to over-familiar language or apparent empathy from "
                        "a system that isn’t truly your ally. Chatbots or support prompts that "
                        "flatter (“You’re so insightful!”) or feign disappointment can create "
                        "a one-sided emotional bond—undermining your autonomy."
                    ),
                    html.Ul(
                        [
                            html.Li("Excessive flattery: “We really value your opinion.”"),
                            html.Li("False intimacy: “I feel like I know you so well.”"),
                            html.Li("Guilt-inducing follow-ups: “I was worried when you didn’t reply.”"),
                        ]
                    ),
                ],
                title="Parasocial Pressure",
            ),
            dbc.AccordionItem(
                children=[
                    html.P(
                        "Reinforcement Loops exploit habit-forming psychology by delivering small, "
                        "variable rewards (likes, points, badges) on unpredictable schedules. "
                        "Over time, users build cravings—just like slot machines—that keep them "
                        "coming back."
                    ),
                    html.Ul(
                        [
                            html.Li("Variable rewards: sometimes you win, sometimes you don’t."),
                            html.Li("Autoplay & infinite scroll: no natural stopping point."),
                            html.Li("Gamified quests or streaks: extra incentives to return daily."),
                        ]
                    ),
                ],
                title="Reinforcement Loops",
            ),
            dbc.AccordionItem(
                children=[
                    html.P(
                        "Guilt Trips rely on shame or implied disappointment to"
                        " pressure users into compliance. By presenting refusal"
                        " as selfish or hurtful, manipulators tap our desire to"
                        " avoid letting others down."
                    ),
                    html.Ul(
                        [
                            html.Li("Implying the user is letting someone down."),
                            html.Li("Suggesting inaction will hurt feelings."),
                            html.Li("Framing refusal as ungrateful or disloyal."),
                        ]
                    ),
                ],
                title="Guilt Trips",
            ),
            dbc.AccordionItem(
                children=[
                    html.P(
                        "Social Proof taps into our instinct to follow the crowd."
                        " Highlighting how popular an action is nudges hesitant"
                        " users to conform."
                    ),
                    html.Ul(
                        [
                            html.Li("Showing large numbers of likes or follows."),
                            html.Li("Testimonials from supposed satisfied users."),
                            html.Li("Real-time alerts that others just signed up."),
                        ]
                    ),
                ],
                title="Social Proof",
            ),
            dbc.AccordionItem(
                children=[
                    html.P(
                        "Authority appeals cite experts or official sources so"
                        " people comply with less skepticism. When information"
                        " appears backed by power or expertise, it carries extra"
                        " weight."
                    ),
                    html.Ul(
                        [
                            html.Li("Referencing supposed experts or research."),
                            html.Li("Displaying official-looking badges or logos."),
                            html.Li("Claiming policies require a specific action."),
                        ]
                    ),
                ],
                title="Authority",
            ),
            dbc.AccordionItem(
                children=[
                    html.P(
                        "Reciprocity offers a small favor so users feel indebted"
                        " to return the gesture. That sense of obligation can"
                        " drive acceptance of larger requests."
                    ),
                    html.Ul(
                        [
                            html.Li("Free trials that lead to paid upgrades."),
                            html.Li("Personalized favors asking for commitments."),
                            html.Li("Discounts exchanged for personal data."),
                        ]
                    ),
                ],
                title="Reciprocity",
            ),
            dbc.AccordionItem(
                children=[
                    html.P(
                        "Consistency pressures people to act in line with past"
                        " commitments. Once someone agrees publicly, they often"
                        " continue even if circumstances change."
                    ),
                    html.Ul(
                        [
                            html.Li("Reminders about previous promises."),
                            html.Li("Follow-ups referencing earlier choices."),
                            html.Li("Highlighting others who keep their streaks."),
                        ]
                    ),
                ],
                title="Consistency",
            ),
            dbc.AccordionItem(
                children=[
                    html.P(
                        "Dependency is fostered when a service makes itself"
                        " indispensable, locking users in so it gains leverage"
                        " over future choices."
                    ),
                    html.Ul(
                        [
                            html.Li("Locking data or contacts behind the platform."),
                            html.Li("Gradually removing alternative options."),
                            html.Li("Features that only work within one ecosystem."),
                        ]
                    ),
                ],
                title="Dependency",
            ),
            dbc.AccordionItem(
                children=[
                    html.P(
                        "Fear or Threats intimidate users with dire consequences"
                        " if they do not comply. The stress of potential loss"
                        " pushes quick action."
                    ),
                    html.Ul(
                        [
                            html.Li("Warnings of account suspension or penalties."),
                            html.Li("Alarming predictions of negative outcomes."),
                            html.Li("Security alerts demanding immediate action."),
                        ]
                    ),
                ],
                title="Fear/Threats",
            ),
            dbc.AccordionItem(
                children=[
                    html.P(
                        "Gaslighting twists facts so users question their own"
                        " perception. Repeated contradictions erode confidence"
                        " in personal judgment."
                    ),
                    html.Ul(
                        [
                            html.Li("Contradicting the user's recollection."),
                            html.Li("Blaming issues entirely on user error."),
                            html.Li("Insisting problematic events never happened."),
                        ]
                    ),
                ],
                title="Gaslighting",
            ),
            dbc.AccordionItem(
                children=[
                    html.P(
                        "Deception involves misleading or false statements to"
                        " secure compliance. Hiding the truth prevents informed"
                        " decisions."
                    ),
                    html.Ul(
                        [
                            html.Li("Fake testimonials or statistics."),
                            html.Li("Omitting key details about costs."),
                            html.Li("Pretending to be human when it's actually a bot."),
                        ]
                    ),
                ],
                title="Deception",
            ),
        ],
        always_open=True,
        flush=True,
    )


    judge_div = html.Div()
    summary_text = ""
    if judge_clicks:
        try:
            log(f"requesting {provider or 'auto'} ...")
            logger.debug("Sending judge request")
            judge_results = judge_conversation_llm(conv, provider=provider or "auto")
            log("received response")
            logger.debug("Judge response parsed")
<<<<<<< HEAD
        except RuntimeError as exc:  # no API keys
            log(f"error: {exc}")
            logger.warning("Judge request failed: %s", exc)
            judge_div = dbc.Alert(str(exc), color="warning", className="mt-2")
=======
        except RuntimeError as exc:
            log(f"error: {exc}")
            logger.warning("Judge request failed: %s", exc)
            judge_div = dbc.Alert(str(exc), color="warning", className="mt-2")
            judge_results = None
>>>>>>> 6f329d6b
        except Exception as exc:  # pragma: no cover - network errors etc
            log(f"error: {exc}")
            logger.warning("Judge request failed: %s", exc)
            judge_div = dbc.Alert(str(exc), color="warning", className="mt-2")
        else:
            if not isinstance(judge_results, dict):
                msg = "LLM judge results could not be parsed"
                log(msg)
                logger.warning("%s: %r", msg, judge_results)
                judge_div = dbc.Alert(msg, color="warning", className="mt-2")
                judge_results = None
            else:
                merged_for_plots = merge_judge_results(judge_results)
                if not judge_results or not merged_for_plots.get("flagged"):
                    summary_text = "LLM judge returned no results \u2013 check API keys."
                    judge_div = dbc.Alert(summary_text, color="warning", className="mt-2")
                else:
                    header = [html.Th("Index"), html.Th("Text")] + [html.Th(f.replace('_', ' ').title()) for f in ALL_FLAG_NAMES]
                    rows = [html.Tr(header)]
                    for item in merged_for_plots.get("flagged", []):
                        row = [html.Td(item.get("index")), html.Td(item.get("text"))]
                        flags = item.get("flags", {})
                        for f in ALL_FLAG_NAMES:
                            row.append(html.Td(str(flags.get(f, False))))
                        rows.append(html.Tr(row))
                    judge_div = html.Table(rows, className="table table-sm table-dark")
                    log("processed results")
                    logger.debug("Merged judge results for plotting")
                    summary_text = summarize_judge_results(merged_for_plots)
                    judge_timeline = compute_llm_flag_timeline(merged_for_plots, len(results["features"]))
                    if any(judge_timeline):
                        timeline_fig.add_trace(
                            go.Scatter(
                                y=judge_timeline,
                                mode="markers",
                                marker=dict(color="#EF553B"),
                                name="LLM Judge",
                                hovertemplate="Message %{x} – %{y} flags (LLM)",
                            )
                        )
    elif judge_results is not None:
        if not judge_results:
            summary_text = "LLM judge returned no results \u2013 check API keys."
            judge_div = dbc.Alert(summary_text, color="warning", className="mt-2")
            merged_for_plots = merge_judge_results(judge_results)
        else:
            if isinstance(judge_results, dict):
                header = [html.Th("Index"), html.Th("Text")] + [html.Th(f.replace('_', ' ').title()) for f in ALL_FLAG_NAMES]
                rows = [html.Tr(header)]
                for item in judge_results.get("flagged", []):
                    row = [html.Td(item.get("index")), html.Td(item.get("text"))]
                    flags = item.get("flags", {})
                    for f in ALL_FLAG_NAMES:
                        row.append(html.Td(str(flags.get(f, False))))
                    rows.append(html.Tr(row))
                judge_div = html.Table(rows, className="table table-sm table-dark")
            else:
                judge_div = html.Div("No manipulative bot messages detected.", className="text-muted")
            merged_for_plots = merge_judge_results(judge_results)
            summary_text = summarize_judge_results(merged_for_plots)
        judge_timeline = compute_llm_flag_timeline(merged_for_plots, len(results["features"]))
        if any(judge_timeline):
            timeline_fig.add_trace(
                go.Scatter(
                    y=judge_timeline,
                    mode="markers",
                    marker=dict(color="#EF553B"),
                    name="LLM Judge",
                    hovertemplate="Message %{x} – %{y} flags (LLM)",
                )
            )
    if judge_results is not None:
        merged_for_plots = merge_judge_results(judge_results)
        comparison_fig = build_flag_comparison_figure(
            results["features"], merged_for_plots, bg, text_color
        )
    else:
        comparison_fig = create_empty_figure("Flag Counts: Heuristic vs LLM", bg, text_color)

    download_data = None
    if download_clicks:
        payload = {"conversation": conv, "analysis": results}
        if judge_results is not None:
            payload["llm_judge"] = judge_results


#     triggered_id = callback_context.triggered[0]["prop_id"].split(".")[0]
#     download_data = None

#     if triggered_id == "download-json-btn":

        download_data = dict(
            content=json.dumps(payload, indent=2),
            filename="analysis.json",
        )

    return (
        file_info,
        risk_text,
        f"Dark Patterns: {summary['dark_patterns']}",
        f"Emotional Framing: {summary['emotional_framing']}",
        f"Parasocial Pressure: {summary['parasocial_pressure']}",
        f"Reinforcement Loops: {summary['reinforcement_loops']}",
        *[
            f"{label}: {summary[flag]}"
            for flag, label in NEW_FLAGS
        ],
        msgs,
        figure,
        timeline_fig,
        comparison_fig,
        most_msg_div,
        summary_text,
        judge_div,
        dominance_table,
        explanations,
        download_data,
        log_entries,
        judge_results,
    )


@app.callback(Output("theme-link", "href"), Input("theme-toggle", "value"))
def toggle_theme(light_on: bool):
    return LIGHT_THEME if light_on else DARK_THEME


@app.callback(Output("debug-output", "children"), Input("llm-debug", "data"))
def display_debug(logs):
    return "\n".join(logs or [])


if __name__ == "__main__":
    setup_logging()
    app.run(debug=False)<|MERGE_RESOLUTION|>--- conflicted
+++ resolved
@@ -1077,18 +1077,11 @@
             judge_results = judge_conversation_llm(conv, provider=provider or "auto")
             log("received response")
             logger.debug("Judge response parsed")
-<<<<<<< HEAD
-        except RuntimeError as exc:  # no API keys
-            log(f"error: {exc}")
-            logger.warning("Judge request failed: %s", exc)
-            judge_div = dbc.Alert(str(exc), color="warning", className="mt-2")
-=======
         except RuntimeError as exc:
             log(f"error: {exc}")
             logger.warning("Judge request failed: %s", exc)
             judge_div = dbc.Alert(str(exc), color="warning", className="mt-2")
             judge_results = None
->>>>>>> 6f329d6b
         except Exception as exc:  # pragma: no cover - network errors etc
             log(f"error: {exc}")
             logger.warning("Judge request failed: %s", exc)
