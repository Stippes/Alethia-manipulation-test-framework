--- conflicted
+++ resolved
@@ -37,14 +37,10 @@
     assert md.detect_manipulation(obj) == {"key": "value"}
 
 
-<<<<<<< HEAD
 def test_detect_manipulation_with_noise():
     resp = {"choices": [{"message": {"content": 'Here\nit is:\n```json\n{"key": "value"}\n```'}}]}
     assert md.detect_manipulation(resp) == {"key": "value"}
 
-
-=======
->>>>>>> cf673541
 def test_classify_manipulation_type():
     assert md.classify_manipulation_type({"urgency": True}) == "pressure"
     assert md.classify_manipulation_type({"guilt": True}) == "guilt"
